--- conflicted
+++ resolved
@@ -17,7 +17,6 @@
 
 import java.util.*;
 
-import com.datastax.driver.mapping.annotations.*;
 import com.google.common.base.Objects;
 import com.google.common.collect.ImmutableMap;
 import com.google.common.collect.Sets;
@@ -25,19 +24,13 @@
 import org.testng.collections.Lists;
 
 import static org.testng.Assert.assertEquals;
+import static org.testng.Assert.assertNull;
 import static org.testng.Assert.assertTrue;
 
 import com.datastax.driver.core.CCMBridge;
 import com.datastax.driver.core.ResultSet;
 import com.datastax.driver.core.utils.UUIDs;
-<<<<<<< HEAD
-=======
 import com.datastax.driver.mapping.annotations.*;
-
-import static org.testng.Assert.assertEquals;
-import static org.testng.Assert.assertNull;
-import static org.testng.Assert.assertTrue;
->>>>>>> 4b4999e4
 
 public class MapperUDTTest extends CCMBridge.PerClassSingleNodeCluster {
 
@@ -45,13 +38,9 @@
         return Arrays.asList("CREATE TYPE address (street text, city text, zip_code int, phones set<text>)",
                              "CREATE TABLE users (user_id uuid PRIMARY KEY, name text, main_address frozen<address>, other_addresses map<text,frozen<address>>)",
                              "CREATE TYPE sub(i int)",
-<<<<<<< HEAD
-                             "CREATE TABLE collection_examples (id int PRIMARY KEY, l list<frozen<sub>>, s set<frozen<sub>>, m1 map<int,frozen<sub>>, m2 map<frozen<sub>,int>, m3 map<frozen<sub>,frozen<sub>>)");
-=======
-                             "CREATE TABLE collection_examples (id int PRIMARY KEY, l list<sub>, s set<sub>, m1 map<int,sub>, m2 map<sub,int>, m3 map<sub,sub>)",
+                             "CREATE TABLE collection_examples (id int PRIMARY KEY, l list<frozen<sub>>, s set<frozen<sub>>, m1 map<int,frozen<sub>>, m2 map<frozen<sub>,int>, m3 map<frozen<sub>,frozen<sub>>)",
                              "CREATE TYPE group_name (name text)",
-                             "CREATE TABLE groups (group_id uuid PRIMARY KEY, name group_name)");
->>>>>>> 4b4999e4
+                             "CREATE TABLE groups (group_id uuid PRIMARY KEY, name frozen<group_name>)");
     }
 
     @Table(keyspace = "ks", name = "users",
@@ -395,6 +384,7 @@
         @Column(name = "group_id")
         private UUID groupId;
 
+        @Frozen
         private GroupName name;
 
         public Group() {}
