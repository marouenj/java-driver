/*
 *      Copyright (C) 2012-2015 DataStax Inc.
 *
 *   Licensed under the Apache License, Version 2.0 (the "License");
 *   you may not use this file except in compliance with the License.
 *   You may obtain a copy of the License at
 *
 *      http://www.apache.org/licenses/LICENSE-2.0
 *
 *   Unless required by applicable law or agreed to in writing, software
 *   distributed under the License is distributed on an "AS IS" BASIS,
 *   WITHOUT WARRANTIES OR CONDITIONS OF ANY KIND, either express or implied.
 *   See the License for the specific language governing permissions and
 *   limitations under the License.
 */
package com.datastax.driver.core;

import com.datastax.driver.core.utils.CassandraVersion;
import com.google.common.base.Joiner;
import com.google.common.collect.ImmutableMap;
import com.google.common.collect.ImmutableSet;
import com.google.common.collect.Lists;
import com.google.common.collect.Sets;
import org.testng.annotations.Test;

import java.math.BigDecimal;
import java.math.BigInteger;
import java.net.InetAddress;
import java.nio.ByteBuffer;
import java.util.*;

import static com.datastax.driver.core.Metadata.quote;
import static org.testng.Assert.assertEquals;
import static org.testng.Assert.assertNotEquals;

@CassandraVersion(major = 2.1)
public class UserTypesTest extends CCMTestsSupport {

    private final static List<DataType> DATA_TYPE_PRIMITIVES = new ArrayList<DataType>(DataType.allPrimitiveTypes(TestUtils.getDesiredProtocolVersion()));

    static {
        DATA_TYPE_PRIMITIVES.remove(DataType.counter());
    }

    private final static List<DataType.Name> DATA_TYPE_NON_PRIMITIVE_NAMES =
            new ArrayList<DataType.Name>(EnumSet.of(DataType.Name.LIST, DataType.Name.SET, DataType.Name.MAP, DataType.Name.TUPLE));

    @Override
    public void onTestContextInitialized() {
        String type1 = "CREATE TYPE phone (alias text, number text)";
<<<<<<< HEAD
        String type2 = "CREATE TYPE \"\"\"User Address\"\"\" (street text, \"ZIP\"\"\" int, phones set<frozen<phone>>)";
        String table = "CREATE TABLE user (id int PRIMARY KEY, addr frozen<\"\"\"User Address\"\"\">)";
        return Arrays.asList(type1, type2, table);
=======
        String type2 = "CREATE TYPE address (street text, \"ZIP\" int, phones set<frozen<phone>>)";
        String table = "CREATE TABLE user (id int PRIMARY KEY, addr frozen<address>)";
        execute(type1, type2, table);
>>>>>>> 1d3aa2fb
    }

    /**
     * Basic write read test to ensure UDTs are stored and retrieved correctly.
     *
     * @throws Exception
     */
    @Test(groups = "short")
    public void simpleWriteReadTest() throws Exception {
        int userId = 0;
        PreparedStatement ins = session().prepare("INSERT INTO user(id, addr) VALUES (?, ?)");
        PreparedStatement sel = session().prepare("SELECT * FROM user WHERE id=?");

<<<<<<< HEAD
        UserType addrDef = cluster.getMetadata().getKeyspace(keyspace).getUserType(quote("\"User Address\""));
        UserType phoneDef = cluster.getMetadata().getKeyspace(keyspace).getUserType("phone");
=======
        UserType addrDef = cluster().getMetadata().getKeyspace(keyspace).getUserType("address");
        UserType phoneDef = cluster().getMetadata().getKeyspace(keyspace).getUserType("phone");
>>>>>>> 1d3aa2fb

        UDTValue phone1 = phoneDef.newValue().setString("alias", "home").setString("number", "0123548790");
        UDTValue phone2 = phoneDef.newValue().setString("alias", "work").setString("number", "0698265251");

        UDTValue addr = addrDef.newValue().setString("street", "1600 Pennsylvania Ave NW").setInt(quote("ZIP\""), 20500).setSet("phones", ImmutableSet.of(phone1, phone2));

        session().execute(ins.bind(userId, addr));

        Row r = session().execute(sel.bind(userId)).one();

        assertEquals(r.getInt("id"), 0);
        assertEquals(r.getUDTValue("addr"), addr);
    }

    /**
     * Run simpleWriteReadTest with unprepared requests.
     *
     * @throws Exception
     */
    @Test(groups = "short")
    public void simpleUnpreparedWriteReadTest() throws Exception {
        int userId = 1;
<<<<<<< HEAD
        session.execute("USE " + keyspace);
        UserType addrDef = cluster.getMetadata().getKeyspace(keyspace).getUserType(quote("\"User Address\""));
        UserType phoneDef = cluster.getMetadata().getKeyspace(keyspace).getUserType("phone");
=======
        UserType addrDef = cluster().getMetadata().getKeyspace(keyspace).getUserType("address");
        UserType phoneDef = cluster().getMetadata().getKeyspace(keyspace).getUserType("phone");
>>>>>>> 1d3aa2fb

        UDTValue phone1 = phoneDef.newValue().setString("alias", "home").setString("number", "0123548790");
        UDTValue phone2 = phoneDef.newValue().setString("alias", "work").setString("number", "0698265251");

        UDTValue addr = addrDef.newValue().setString("street", "1600 Pennsylvania Ave NW").setInt(quote("ZIP\""), 20500).setSet("phones", ImmutableSet.of(phone1, phone2));

        session().execute("INSERT INTO user(id, addr) VALUES (?, ?)", userId, addr);

        Row r = session().execute("SELECT * FROM user WHERE id=?", userId).one();

        assertEquals(r.getInt("id"), 1);
        assertEquals(r.getUDTValue("addr"), addr);
    }

    /**
     * Test for ensuring udts are defined in a particular keyspace.
     *
     * @throws Exception
     */
    @Test(groups = "short")
    public void nonExistingTypesTest() throws Exception {
        UserType addrDef = cluster().getMetadata().getKeyspace(keyspace).getUserType("address1");
        UserType phoneDef = cluster().getMetadata().getKeyspace(keyspace).getUserType("phone1");
        assertEquals(addrDef, null);
        assertEquals(phoneDef, null);

<<<<<<< HEAD
        addrDef = cluster.getMetadata().getKeyspace(keyspace).getUserType(quote("\"User Address\""));
        phoneDef = cluster.getMetadata().getKeyspace(keyspace).getUserType("phone");
=======
        addrDef = cluster().getMetadata().getKeyspace(keyspace).getUserType("address");
        phoneDef = cluster().getMetadata().getKeyspace(keyspace).getUserType("phone");
>>>>>>> 1d3aa2fb
        assertNotEquals(addrDef, null);
        assertNotEquals(phoneDef, null);

        // create keyspace
        String nonExistingKeyspace = keyspace + "_nonEx";
        session().execute("CREATE KEYSPACE " + nonExistingKeyspace + " " +
                "WITH replication = { 'class' : 'SimpleStrategy', 'replication_factor': '1'}");
        session().execute("USE " + nonExistingKeyspace);

<<<<<<< HEAD
        addrDef = cluster.getMetadata().getKeyspace(nonExistingKeyspace).getUserType(quote("\"User Address\""));
        phoneDef = cluster.getMetadata().getKeyspace(nonExistingKeyspace).getUserType("phone");
=======
        addrDef = cluster().getMetadata().getKeyspace(nonExistingKeyspace).getUserType("address");
        phoneDef = cluster().getMetadata().getKeyspace(nonExistingKeyspace).getUserType("phone");
>>>>>>> 1d3aa2fb
        assertEquals(addrDef, null);
        assertEquals(phoneDef, null);

        session().execute("USE " + keyspace);

<<<<<<< HEAD
        addrDef = cluster.getMetadata().getKeyspace(keyspace).getUserType(quote("\"User Address\""));
        phoneDef = cluster.getMetadata().getKeyspace(keyspace).getUserType("phone");
=======
        addrDef = cluster().getMetadata().getKeyspace(keyspace).getUserType("address");
        phoneDef = cluster().getMetadata().getKeyspace(keyspace).getUserType("phone");
>>>>>>> 1d3aa2fb
        assertNotEquals(addrDef, null);
        assertNotEquals(phoneDef, null);
    }

    /**
     * Test for ensuring extra-lengthy udts are handled correctly.
     * Original code found in python-driver:integration.standard.test_udts.py:test_udt_sizes
     *
     * @throws Exception
     */
    @Test(groups = "short")
    public void udtSizesTest() throws Exception {
        int MAX_TEST_LENGTH = 1024;
        // create keyspace
        session().execute("CREATE KEYSPACE test_udt_sizes " +
                "WITH replication = { 'class' : 'SimpleStrategy', 'replication_factor': '1'}");
        session().execute("USE test_udt_sizes");

        // create the seed udt
        StringBuilder sb = new StringBuilder();
        for (int i = 0; i < MAX_TEST_LENGTH; ++i) {
            sb.append(String.format("v_%s int", i));

            if (i + 1 < MAX_TEST_LENGTH)
                sb.append(",");
        }
        session().execute(String.format("CREATE TYPE lengthy_udt (%s)", sb.toString()));

        // create a table with multiple sizes of udts
        session().execute("CREATE TABLE mytable (k int PRIMARY KEY, v frozen<lengthy_udt>)");

        // hold onto the UserType for future use
        UserType udtDef = cluster().getMetadata().getKeyspace("test_udt_sizes").getUserType("lengthy_udt");

        // verify inserts and reads
        for (int i : Arrays.asList(0, 1, 2, 3, MAX_TEST_LENGTH)) {
            // create udt
            UDTValue createdUDT = udtDef.newValue();
            for (int j = 0; j < i; ++j) {
                createdUDT.setInt(j, j);
            }

            // write udt
            session().execute("INSERT INTO mytable (k, v) VALUES (0, ?)", createdUDT);

            // verify udt was written and read correctly
            UDTValue r = session().execute("SELECT v FROM mytable WHERE k=0")
                    .one().getUDTValue("v");
            assertEquals(r.toString(), createdUDT.toString());
        }
    }

    /**
     * Test for inserting various types of DATA_TYPE_PRIMITIVES into UDT's.
     * Original code found in python-driver:integration.standard.test_udts.py:test_primitive_datatypes
     *
     * @throws Exception
     */
    @Test(groups = "short")
    public void testPrimitiveDatatypes() throws Exception {
        // create keyspace
        session().execute("CREATE KEYSPACE testPrimitiveDatatypes " +
                "WITH replication = { 'class' : 'SimpleStrategy', 'replication_factor': '1'}");
        session().execute("USE testPrimitiveDatatypes");

        // create UDT
        List<String> alpha_type_list = new ArrayList<String>();
        int startIndex = (int) 'a';
        for (int i = 0; i < DATA_TYPE_PRIMITIVES.size(); i++) {
            alpha_type_list.add(String.format("%s %s", Character.toString((char) (startIndex + i)),
                    DATA_TYPE_PRIMITIVES.get(i).getName()));
        }

        session().execute(String.format("CREATE TYPE alldatatypes (%s)", Joiner.on(',').join(alpha_type_list)));
        session().execute("CREATE TABLE mytable (a int PRIMARY KEY, b frozen<alldatatypes>)");

        // insert UDT data
        UserType alldatatypesDef = cluster().getMetadata().getKeyspace("testPrimitiveDatatypes").getUserType("alldatatypes");
        UDTValue alldatatypes = alldatatypesDef.newValue();

        for (int i = 0; i < DATA_TYPE_PRIMITIVES.size(); i++) {
            DataType dataType = DATA_TYPE_PRIMITIVES.get(i);
            String index = Character.toString((char) (startIndex + i));
            Object sampleData = PrimitiveTypeSamples.ALL.get(dataType);

            switch (dataType.getName()) {
                case ASCII:
                    alldatatypes.setString(index, (String) sampleData);
                    break;
                case BIGINT:
                    alldatatypes.setLong(index, ((Long) sampleData).longValue());
                    break;
                case BLOB:
                    alldatatypes.setBytes(index, (ByteBuffer) sampleData);
                    break;
                case BOOLEAN:
                    alldatatypes.setBool(index, ((Boolean) sampleData).booleanValue());
                    break;
                case DECIMAL:
                    alldatatypes.setDecimal(index, (BigDecimal) sampleData);
                    break;
                case DOUBLE:
                    alldatatypes.setDouble(index, ((Double) sampleData).doubleValue());
                    break;
                case FLOAT:
                    alldatatypes.setFloat(index, ((Float) sampleData).floatValue());
                    break;
                case INET:
                    alldatatypes.setInet(index, (InetAddress) sampleData);
                    break;
                case TINYINT:
                    alldatatypes.setByte(index, (Byte) sampleData);
                    break;
                case SMALLINT:
                    alldatatypes.setShort(index, (Short) sampleData);
                    break;
                case INT:
                    alldatatypes.setInt(index, ((Integer) sampleData).intValue());
                    break;
                case TEXT:
                    alldatatypes.setString(index, (String) sampleData);
                    break;
                case TIMESTAMP:
                    alldatatypes.setTimestamp(index, ((Date) sampleData));
                    break;
                case DATE:
                    alldatatypes.setDate(index, ((LocalDate) sampleData));
                    break;
                case TIME:
                    alldatatypes.setTime(index, ((Long) sampleData));
                    break;
                case TIMEUUID:
                    alldatatypes.setUUID(index, (UUID) sampleData);
                    break;
                case UUID:
                    alldatatypes.setUUID(index, (UUID) sampleData);
                    break;
                case VARCHAR:
                    alldatatypes.setString(index, (String) sampleData);
                    break;
                case VARINT:
                    alldatatypes.setVarint(index, (BigInteger) sampleData);
                    break;
            }
        }

        PreparedStatement ins = session().prepare("INSERT INTO mytable (a, b) VALUES (?, ?)");
        session().execute(ins.bind(0, alldatatypes));

        // retrieve and verify data
        ResultSet rs = session().execute("SELECT * FROM mytable");
        List<Row> rows = rs.all();
        assertEquals(1, rows.size());

        Row row = rows.get(0);

        assertEquals(row.getInt("a"), 0);
        assertEquals(row.getUDTValue("b"), alldatatypes);
    }

    /**
     * Test for inserting various types of DATA_TYPE_NON_PRIMITIVE into UDT's
     * Original code found in python-driver:integration.standard.test_udts.py:test_nonprimitive_datatypes
     *
     * @throws Exception
     */
    @Test(groups = "short")
    public void testNonPrimitiveDatatypes() throws Exception {
        // create keyspace
        session().execute("CREATE KEYSPACE test_nonprimitive_datatypes " +
                "WITH replication = { 'class' : 'SimpleStrategy', 'replication_factor': '1'}");
        session().execute("USE test_nonprimitive_datatypes");

        // counters are not allowed inside collections
        DATA_TYPE_PRIMITIVES.remove(DataType.counter());

        // create UDT
        List<String> alpha_type_list = new ArrayList<String>();
        int startIndex = (int) 'a';
        for (int i = 0; i < DATA_TYPE_NON_PRIMITIVE_NAMES.size(); i++)
            for (int j = 0; j < DATA_TYPE_PRIMITIVES.size(); j++) {
                String typeString;
                if (DATA_TYPE_NON_PRIMITIVE_NAMES.get(i) == DataType.Name.MAP) {
                    typeString = (String.format("%s_%s %s<%s, %s>", Character.toString((char) (startIndex + i)),
                            Character.toString((char) (startIndex + j)), DATA_TYPE_NON_PRIMITIVE_NAMES.get(i),
                            DATA_TYPE_PRIMITIVES.get(j).getName(), DATA_TYPE_PRIMITIVES.get(j).getName()));
                } else if (DATA_TYPE_NON_PRIMITIVE_NAMES.get(i) == DataType.Name.TUPLE) {
                    typeString = (String.format("%s_%s frozen<%s<%s>>", Character.toString((char) (startIndex + i)),
                            Character.toString((char) (startIndex + j)), DATA_TYPE_NON_PRIMITIVE_NAMES.get(i),
                            DATA_TYPE_PRIMITIVES.get(j).getName()));
                } else {
                    typeString = (String.format("%s_%s %s<%s>", Character.toString((char) (startIndex + i)),
                            Character.toString((char) (startIndex + j)), DATA_TYPE_NON_PRIMITIVE_NAMES.get(i),
                            DATA_TYPE_PRIMITIVES.get(j).getName()));
                }
                alpha_type_list.add(typeString);
            }

        session().execute(String.format("CREATE TYPE alldatatypes (%s)", Joiner.on(',').join(alpha_type_list)));
        session().execute("CREATE TABLE mytable (a int PRIMARY KEY, b frozen<alldatatypes>)");

        // insert UDT data
        UserType alldatatypesDef = cluster().getMetadata().getKeyspace("test_nonprimitive_datatypes").getUserType("alldatatypes");
        UDTValue alldatatypes = alldatatypesDef.newValue();

        for (int i = 0; i < DATA_TYPE_NON_PRIMITIVE_NAMES.size(); i++)
            for (int j = 0; j < DATA_TYPE_PRIMITIVES.size(); j++) {
                DataType.Name name = DATA_TYPE_NON_PRIMITIVE_NAMES.get(i);
                DataType dataType = DATA_TYPE_PRIMITIVES.get(j);

                String index = Character.toString((char) (startIndex + i)) + "_" + Character.toString((char) (startIndex + j));
                Object sampleElement = PrimitiveTypeSamples.ALL.get(dataType);
                switch (name) {
                    case LIST:
                        alldatatypes.setList(index, Lists.newArrayList(sampleElement));
                        break;
                    case SET:
                        alldatatypes.setSet(index, Sets.newHashSet(sampleElement));
                        break;
                    case MAP:
                        alldatatypes.setMap(index, ImmutableMap.of(sampleElement, sampleElement));
                        break;
                    case TUPLE:
                        alldatatypes.setTupleValue(index, cluster.getMetadata().newTupleType(dataType).newValue(sampleElement));
                }
            }

        PreparedStatement ins = session().prepare("INSERT INTO mytable (a, b) VALUES (?, ?)");
        session().execute(ins.bind(0, alldatatypes));

        // retrieve and verify data
        ResultSet rs = session().execute("SELECT * FROM mytable");
        List<Row> rows = rs.all();
        assertEquals(1, rows.size());

        Row row = rows.get(0);

        assertEquals(row.getInt("a"), 0);
        assertEquals(row.getUDTValue("b"), alldatatypes);
    }

    /**
     * Test for ensuring nested UDT's are handled correctly.
     * Original code found in python-driver:integration.standard.test_udts.py:test_nested_registered_udts
     *
     * @throws Exception
     */
    @Test(groups = "short")
    public void udtNestedTest() throws Exception {
        final int MAX_NESTING_DEPTH = 4;
        // create keyspace
        session().execute("CREATE KEYSPACE udtNestedTest " +
                "WITH replication = { 'class' : 'SimpleStrategy', 'replication_factor': '1'}");
        session().execute("USE udtNestedTest");

        // create UDT
        session().execute("CREATE TYPE depth_0 (age int, name text)");

        for (int i = 1; i <= MAX_NESTING_DEPTH; i++) {
            session().execute(String.format("CREATE TYPE depth_%s (value frozen<depth_%s>)", String.valueOf(i), String.valueOf(i - 1)));
        }

        session().execute(String.format("CREATE TABLE mytable (a int PRIMARY KEY, b frozen<depth_0>, c frozen<depth_1>, d frozen<depth_2>, e frozen<depth_3>," +
                "f frozen<depth_%s>)", MAX_NESTING_DEPTH));

        // insert UDT data
        UserType depthZeroDef = cluster().getMetadata().getKeyspace("udtNestedTest").getUserType("depth_0");
        UDTValue depthZero = depthZeroDef.newValue().setInt("age", 42).setString("name", "Bob");

        UserType depthOneDef = cluster().getMetadata().getKeyspace("udtNestedTest").getUserType("depth_1");
        UDTValue depthOne = depthOneDef.newValue().setUDTValue("value", depthZero);

        UserType depthTwoDef = cluster().getMetadata().getKeyspace("udtNestedTest").getUserType("depth_2");
        UDTValue depthTwo = depthTwoDef.newValue().setUDTValue("value", depthOne);

        UserType depthThreeDef = cluster().getMetadata().getKeyspace("udtNestedTest").getUserType("depth_3");
        UDTValue depthThree = depthThreeDef.newValue().setUDTValue("value", depthTwo);

        UserType depthFourDef = cluster().getMetadata().getKeyspace("udtNestedTest").getUserType("depth_4");
        UDTValue depthFour = depthFourDef.newValue().setUDTValue("value", depthThree);

        PreparedStatement ins = session().prepare("INSERT INTO mytable (a, b, c, d, e, f) VALUES (?, ?, ?, ?, ?, ?)");
        session().execute(ins.bind(0, depthZero, depthOne, depthTwo, depthThree, depthFour));

        // retrieve and verify data
        ResultSet rs = session().execute("SELECT * FROM mytable");
        List<Row> rows = rs.all();
        assertEquals(1, rows.size());

        Row row = rows.get(0);

        assertEquals(row.getInt("a"), 0);
        assertEquals(row.getUDTValue("b"), depthZero);
        assertEquals(row.getUDTValue("c"), depthOne);
        assertEquals(row.getUDTValue("d"), depthTwo);
        assertEquals(row.getUDTValue("e"), depthThree);
        assertEquals(row.getUDTValue("f"), depthFour);
    }

    /**
     * Test for inserting null values into UDT's
     * Original code found in python-driver:integration.standard.test_udts.py:test_udts_with_nulls
     *
     * @throws Exception
     */
    @Test(groups = "short")
    public void testUdtsWithNulls() throws Exception {
        // create keyspace
        session().execute("CREATE KEYSPACE testUdtsWithNulls " +
                "WITH replication = { 'class' : 'SimpleStrategy', 'replication_factor': '1'}");
        session().execute("USE testUdtsWithNulls");

        // create UDT
        session().execute("CREATE TYPE user (a text, b int, c uuid, d blob)");
        session().execute("CREATE TABLE mytable (a int PRIMARY KEY, b frozen<user>)");

        // insert UDT data
        UserType userTypeDef = cluster().getMetadata().getKeyspace("testUdtsWithNulls").getUserType("user");
        UDTValue userType = userTypeDef.newValue().setString("a", null).setInt("b", 0).setUUID("c", null).setBytes("d", null);

        PreparedStatement ins = session().prepare("INSERT INTO mytable (a, b) VALUES (?, ?)");
        session().execute(ins.bind(0, userType));

        // retrieve and verify data
        ResultSet rs = session().execute("SELECT * FROM mytable");
        List<Row> rows = rs.all();
        assertEquals(1, rows.size());

        Row row = rows.get(0);

        assertEquals(row.getInt("a"), 0);
        assertEquals(row.getUDTValue("b"), userType);

        // test empty strings
        userType = userTypeDef.newValue().setString("a", "").setInt("b", 0).setUUID("c", null).setBytes("d", ByteBuffer.allocate(0));
        session().execute(ins.bind(0, userType));

        // retrieve and verify data
        rs = session().execute("SELECT * FROM mytable");
        rows = rs.all();
        assertEquals(1, rows.size());

        row = rows.get(0);

        assertEquals(row.getInt("a"), 0);
        assertEquals(row.getUDTValue("b"), userType);
    }

    /**
     * Test for inserting null values into collections of UDT's
     *
     * @throws Exception
     */
    @Test(groups = "short")
    public void testUdtsWithCollectionNulls() throws Exception {
        // create keyspace
        session().execute("CREATE KEYSPACE testUdtsWithCollectionNulls " +
                "WITH replication = { 'class' : 'SimpleStrategy', 'replication_factor': '1'}");
        session().execute("USE testUdtsWithCollectionNulls");

        // create UDT
        session().execute("CREATE TYPE user (a List<text>, b Set<text>, c Map<text, text>, d frozen<Tuple<text>>)");
        session().execute("CREATE TABLE mytable (a int PRIMARY KEY, b frozen<user>)");

        // insert null UDT data
        PreparedStatement ins = session().prepare("INSERT INTO mytable (a, b) " +
                "VALUES (0, { a: ?, b: ?, c: ?, d: ? })");
        session().execute(ins.bind().setList(0, null).setSet(1, null).setMap(2, null).setTupleValue(3, null));

        // retrieve and verify data
        ResultSet rs = session().execute("SELECT * FROM mytable");
        List<Row> rows = rs.all();
        assertEquals(1, rows.size());

        Row row = rows.get(0);
        assertEquals(row.getInt("a"), 0);

        UserType userTypeDef = cluster().getMetadata().getKeyspace("testUdtsWithCollectionNulls").getUserType("user");
        UDTValue userType = userTypeDef.newValue().setList("a", null).setSet("b", null).setMap("c", null).setTupleValue("d", null);
        assertEquals(row.getUDTValue("b"), userType);

        // test missing UDT args
        ins = session().prepare("INSERT INTO mytable (a, b) " +
                "VALUES (1, { a: ? })");
        session().execute(ins.bind().setList(0, new ArrayList<Object>()));

        // retrieve and verify data
        rs = session().execute("SELECT * FROM mytable");
        rows = rs.all();
        assertEquals(2, rows.size());

        row = rows.get(0);
        assertEquals(row.getInt("a"), 1);

        userType = userTypeDef.newValue().setList(0, new ArrayList<Object>());
        assertEquals(row.getUDTValue("b"), userType);
    }
}<|MERGE_RESOLUTION|>--- conflicted
+++ resolved
@@ -48,15 +48,9 @@
     @Override
     public void onTestContextInitialized() {
         String type1 = "CREATE TYPE phone (alias text, number text)";
-<<<<<<< HEAD
         String type2 = "CREATE TYPE \"\"\"User Address\"\"\" (street text, \"ZIP\"\"\" int, phones set<frozen<phone>>)";
         String table = "CREATE TABLE user (id int PRIMARY KEY, addr frozen<\"\"\"User Address\"\"\">)";
-        return Arrays.asList(type1, type2, table);
-=======
-        String type2 = "CREATE TYPE address (street text, \"ZIP\" int, phones set<frozen<phone>>)";
-        String table = "CREATE TABLE user (id int PRIMARY KEY, addr frozen<address>)";
         execute(type1, type2, table);
->>>>>>> 1d3aa2fb
     }
 
     /**
@@ -70,13 +64,8 @@
         PreparedStatement ins = session().prepare("INSERT INTO user(id, addr) VALUES (?, ?)");
         PreparedStatement sel = session().prepare("SELECT * FROM user WHERE id=?");
 
-<<<<<<< HEAD
-        UserType addrDef = cluster.getMetadata().getKeyspace(keyspace).getUserType(quote("\"User Address\""));
-        UserType phoneDef = cluster.getMetadata().getKeyspace(keyspace).getUserType("phone");
-=======
-        UserType addrDef = cluster().getMetadata().getKeyspace(keyspace).getUserType("address");
+        UserType addrDef = cluster().getMetadata().getKeyspace(keyspace).getUserType(quote("\"User Address\""));
         UserType phoneDef = cluster().getMetadata().getKeyspace(keyspace).getUserType("phone");
->>>>>>> 1d3aa2fb
 
         UDTValue phone1 = phoneDef.newValue().setString("alias", "home").setString("number", "0123548790");
         UDTValue phone2 = phoneDef.newValue().setString("alias", "work").setString("number", "0698265251");
@@ -99,14 +88,9 @@
     @Test(groups = "short")
     public void simpleUnpreparedWriteReadTest() throws Exception {
         int userId = 1;
-<<<<<<< HEAD
-        session.execute("USE " + keyspace);
-        UserType addrDef = cluster.getMetadata().getKeyspace(keyspace).getUserType(quote("\"User Address\""));
-        UserType phoneDef = cluster.getMetadata().getKeyspace(keyspace).getUserType("phone");
-=======
-        UserType addrDef = cluster().getMetadata().getKeyspace(keyspace).getUserType("address");
+        session().execute("USE " + keyspace);
+        UserType addrDef = cluster().getMetadata().getKeyspace(keyspace).getUserType(quote("\"User Address\""));
         UserType phoneDef = cluster().getMetadata().getKeyspace(keyspace).getUserType("phone");
->>>>>>> 1d3aa2fb
 
         UDTValue phone1 = phoneDef.newValue().setString("alias", "home").setString("number", "0123548790");
         UDTValue phone2 = phoneDef.newValue().setString("alias", "work").setString("number", "0698265251");
@@ -133,13 +117,8 @@
         assertEquals(addrDef, null);
         assertEquals(phoneDef, null);
 
-<<<<<<< HEAD
-        addrDef = cluster.getMetadata().getKeyspace(keyspace).getUserType(quote("\"User Address\""));
-        phoneDef = cluster.getMetadata().getKeyspace(keyspace).getUserType("phone");
-=======
-        addrDef = cluster().getMetadata().getKeyspace(keyspace).getUserType("address");
+        addrDef = cluster().getMetadata().getKeyspace(keyspace).getUserType(quote("\"User Address\""));
         phoneDef = cluster().getMetadata().getKeyspace(keyspace).getUserType("phone");
->>>>>>> 1d3aa2fb
         assertNotEquals(addrDef, null);
         assertNotEquals(phoneDef, null);
 
@@ -149,25 +128,15 @@
                 "WITH replication = { 'class' : 'SimpleStrategy', 'replication_factor': '1'}");
         session().execute("USE " + nonExistingKeyspace);
 
-<<<<<<< HEAD
-        addrDef = cluster.getMetadata().getKeyspace(nonExistingKeyspace).getUserType(quote("\"User Address\""));
-        phoneDef = cluster.getMetadata().getKeyspace(nonExistingKeyspace).getUserType("phone");
-=======
-        addrDef = cluster().getMetadata().getKeyspace(nonExistingKeyspace).getUserType("address");
+        addrDef = cluster().getMetadata().getKeyspace(nonExistingKeyspace).getUserType(quote("\"User Address\""));
         phoneDef = cluster().getMetadata().getKeyspace(nonExistingKeyspace).getUserType("phone");
->>>>>>> 1d3aa2fb
         assertEquals(addrDef, null);
         assertEquals(phoneDef, null);
 
         session().execute("USE " + keyspace);
 
-<<<<<<< HEAD
-        addrDef = cluster.getMetadata().getKeyspace(keyspace).getUserType(quote("\"User Address\""));
-        phoneDef = cluster.getMetadata().getKeyspace(keyspace).getUserType("phone");
-=======
-        addrDef = cluster().getMetadata().getKeyspace(keyspace).getUserType("address");
+        addrDef = cluster().getMetadata().getKeyspace(keyspace).getUserType(quote("\"User Address\""));
         phoneDef = cluster().getMetadata().getKeyspace(keyspace).getUserType("phone");
->>>>>>> 1d3aa2fb
         assertNotEquals(addrDef, null);
         assertNotEquals(phoneDef, null);
     }
@@ -391,7 +360,7 @@
                         alldatatypes.setMap(index, ImmutableMap.of(sampleElement, sampleElement));
                         break;
                     case TUPLE:
-                        alldatatypes.setTupleValue(index, cluster.getMetadata().newTupleType(dataType).newValue(sampleElement));
+                        alldatatypes.setTupleValue(index, cluster().getMetadata().newTupleType(dataType).newValue(sampleElement));
                 }
             }
 
