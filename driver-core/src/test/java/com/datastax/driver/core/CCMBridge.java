--- conflicted
+++ resolved
@@ -181,43 +181,8 @@
         return f;
     }
 
-<<<<<<< HEAD
-    /** Note that this method does not start CCM */
-    public static CCMBridge create(String name, String... options) {
-        // This leads to a confusing CCM error message so check explicitly:
-        checkArgument(!"current".equals(name.toLowerCase()),
-            "cluster can't be called \"current\"");
-        CCMBridge bridge = new CCMBridge();
-        bridge.execute("ccm create %s -b -i %s %s " + Joiner.on(" ").join(options), name, IP_PREFIX, CASSANDRA_VERSION);
-        return bridge;
-    }
-
-    public static CCMBridge create(String name, int nbNodes, String... options) {
-        checkArgument(!"current".equals(name.toLowerCase()),
-            "cluster can't be called \"current\"");
-        CCMBridge bridge = new CCMBridge();
-        bridge.execute("ccm create %s -n %d -s -i %s -b %s " + Joiner.on(" ").join(options), name, nbNodes, IP_PREFIX, CASSANDRA_VERSION);
-        return bridge;
-    }
-
-    public static CCMBridge createWithCustomVersion(String name, int nbNodes, String cassandraVersion) {
-        checkArgument(!"current".equals(name.toLowerCase()),
-            "cluster can't be called \"current\"");
-        CCMBridge bridge = new CCMBridge();
-        bridge.execute("ccm create %s -n %d -s -i %s -b -v %s ", name, nbNodes, IP_PREFIX, cassandraVersion);
-        return bridge;
-    }
-
-    public static CCMBridge create(String name, int nbNodesDC1, int nbNodesDC2) {
-        checkArgument(!"current".equals(name.toLowerCase()),
-            "cluster can't be called \"current\"");
-        CCMBridge bridge = new CCMBridge();
-        bridge.execute("ccm create %s -n %d:%d -s -i %s -b %s", name, nbNodesDC1, nbNodesDC2, IP_PREFIX, CASSANDRA_VERSION);
-        return bridge;
-=======
     public static Builder builder(String clusterName) {
         return new Builder(clusterName);
->>>>>>> a1d4737c
     }
 
     public static CCMBridge.CCMCluster buildCluster(int nbNodes, Cluster.Builder builder) {
@@ -290,10 +255,6 @@
         else
             execute(CCM_COMMAND + " add node%d -i %s%d -j %d -b -d %s -s", n, IP_PREFIX, n, 7000 + 100 * n, dc);
         execute(CCM_COMMAND + " node%d start --wait-other-notice --wait-for-binary-proto", n);
-    }
-
-    public void bootstrapNodeWithPorts(int n, int thriftPort, int storagePort, int binaryPort, int jmxPort, int remoteDebugPort) {
-        bootstrapNodeWithPorts(n, thriftPort, storagePort, binaryPort, jmxPort, remoteDebugPort, null);
     }
 
     public void bootstrapNodeWithPorts(int n, int thriftPort, int storagePort, int binaryPort, int jmxPort, int remoteDebugPort, String option) {
@@ -303,12 +264,8 @@
         String remoteLogItf = IP_PREFIX + n + ":" + remoteDebugPort;
         execute(CCM_COMMAND + " add node%d -i %s%d -b -t %s -l %s --binary-itf %s -j %d -r %s -s",
             n, IP_PREFIX, n, thriftItf, storageItf, binaryItf, jmxPort, remoteLogItf);
-<<<<<<< HEAD
         if(option == null) start(n);
         else start(n, option);
-=======
-        execute(CCM_COMMAND + " node%d start --wait-other-notice --wait-for-binary-proto", n);
->>>>>>> a1d4737c
     }
 
     public void decommissionNode(int n) {
@@ -445,16 +402,6 @@
     // One cluster for the whole test class
     public static abstract class PerClassSingleNodeCluster {
 
-        /**
-         * The JVM args to use when starting nodes.
-         * Unfortunately, this must be set for all tests because
-         * CCM cluster instances are reused between tests,
-         * so a specific test cannot ask for specific JVM options.
-         */
-        private static final String JVM_ARGS =
-            // custom query handler to test protocol v4 custom payloads
-            "-Dcassandra.custom_query_handler_class=org.apache.cassandra.cql3.CustomPayloadMirroringQueryHandler";
-
         protected static CCMBridge ccmBridge;
         private static boolean erroredOut;
         private static boolean clusterInitialized=false;
@@ -500,22 +447,23 @@
         private void maybeInitCluster(){
             if (!clusterInitialized){
                 try {
-                    //launch ccm cluster
-<<<<<<< HEAD
-                    ccmBridge = CCMBridge.create("test-class");
-                    // Only enable user defined functions if protocol version is >= 4.
-                    if(TestUtils.getDesiredProtocolVersion().compareTo(ProtocolVersion.V4) >= 0)
-                        ccmBridge.updateConfig("enable_user_defined_functions", "true");
-=======
-                    ccmBridge = CCMBridge.builder("test-class").withoutNodes().notStarted().build();
->>>>>>> a1d4737c
+                    ProtocolVersion protocolVersion = TestUtils.getDesiredProtocolVersion();
+
+                    ccmBridge = CCMBridge.builder("test-class")
+                        .withoutNodes()
+                        .notStarted()
+                        .withCassandraConfiguration("enable_user_defined_functions",
+                            // Only enable user defined functions if protocol version is >= 4.
+                            Boolean.toString(protocolVersion.compareTo(ProtocolVersion.V4) >= 0))
+                        .build();
 
                     ports = new int[5];
                     for (int i = 0; i < 5; i++) {
                         ports[i] = TestUtils.findAvailablePort(11000 + i);
                     }
 
-                    ccmBridge.bootstrapNodeWithPorts(1, ports[0], ports[1], ports[2], ports[3], ports[4], JVM_ARGS);
+                    ccmBridge.bootstrapNodeWithPorts(1, ports[0], ports[1], ports[2], ports[3], ports[4],
+                        "-Dcassandra.custom_query_handler_class=org.apache.cassandra.cql3.CustomPayloadMirroringQueryHandler");
                     ksNumber = new AtomicLong(0);
                     erroredOut = false;
                     hostAddress = new InetSocketAddress(InetAddress.getByName(IP_PREFIX + 1), ports[2]);
